--- conflicted
+++ resolved
@@ -196,10 +196,7 @@
       const google_firestore_v1_DocumentTransform_FieldTransform& proto) const;
 
   model::MutationResult DecodeMutationResult(
-<<<<<<< HEAD
-      nanopb::Reader* reader,
-=======
->>>>>>> 89300254
+      nanopb::Reader* reader,
       const google_firestore_v1_WriteResult& write_result,
       const model::SnapshotVersion& commit_version) const;
 
@@ -304,11 +301,7 @@
       nanopb::Reader* reader,
       const google_firestore_v1_StructuredQuery_Filter& proto) const;
 
-<<<<<<< HEAD
-  google_firestore_v1_StructuredQuery_Filter EncodeNonCompositeFilter(
-=======
   google_firestore_v1_StructuredQuery_Filter EncodeSingularFilter(
->>>>>>> 89300254
       const core::FieldFilter& filter) const;
   core::Filter DecodeFieldFilter(
       nanopb::Reader* reader,
@@ -356,12 +349,9 @@
   std::unique_ptr<remote::WatchChange> DecodeDocumentChange(
       nanopb::Reader* reader,
       const google_firestore_v1_DocumentChange& change) const;
-<<<<<<< HEAD
   std::vector<model::TargetId> DecodeTargetIdArray(nanopb::Reader* reader,
                                                    int32_t* array,
                                                    pb_size_t size) const;
-=======
->>>>>>> 89300254
   std::unique_ptr<remote::WatchChange> DecodeDocumentDelete(
       nanopb::Reader* reader,
       const google_firestore_v1_DocumentDelete& change) const;
