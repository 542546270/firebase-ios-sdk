--- conflicted
+++ resolved
@@ -35,11 +35,7 @@
 
 - (void)testDocumentChangeConstructor {
   FSTDocument *doc = FSTTestDoc("a/b", 0, @{}, FSTDocumentStateSynced);
-<<<<<<< HEAD
-  DocumentViewChangeType type = DocumentViewChangeType::Modified;
-=======
   DocumentViewChangeType type = DocumentViewChangeType::kModified;
->>>>>>> 0a58581b
   FSTDocumentViewChange *change = [FSTDocumentViewChange changeWithDocument:doc type:type];
   XCTAssertEqual(change.document, doc);
   XCTAssertEqual(change.type, type);
@@ -59,34 +55,6 @@
   FSTDocument *docModifiedThenModified = FSTTestDoc("b/5", 0, @{}, FSTDocumentStateSynced);
 
   [set addChange:[FSTDocumentViewChange changeWithDocument:docAdded
-<<<<<<< HEAD
-                                                      type:DocumentViewChangeType::Added]];
-  [set addChange:[FSTDocumentViewChange changeWithDocument:docRemoved
-                                                      type:DocumentViewChangeType::Removed]];
-  [set addChange:[FSTDocumentViewChange changeWithDocument:docModified
-                                                      type:DocumentViewChangeType::Modified]];
-
-  [set addChange:[FSTDocumentViewChange changeWithDocument:docAddedThenModified
-                                                      type:DocumentViewChangeType::Added]];
-  [set addChange:[FSTDocumentViewChange changeWithDocument:docAddedThenModified
-                                                      type:DocumentViewChangeType::Modified]];
-  [set addChange:[FSTDocumentViewChange changeWithDocument:docAddedThenRemoved
-                                                      type:DocumentViewChangeType::Added]];
-  [set addChange:[FSTDocumentViewChange changeWithDocument:docAddedThenRemoved
-                                                      type:DocumentViewChangeType::Removed]];
-  [set addChange:[FSTDocumentViewChange changeWithDocument:docRemovedThenAdded
-                                                      type:DocumentViewChangeType::Removed]];
-  [set addChange:[FSTDocumentViewChange changeWithDocument:docRemovedThenAdded
-                                                      type:DocumentViewChangeType::Added]];
-  [set addChange:[FSTDocumentViewChange changeWithDocument:docModifiedThenRemoved
-                                                      type:DocumentViewChangeType::Modified]];
-  [set addChange:[FSTDocumentViewChange changeWithDocument:docModifiedThenRemoved
-                                                      type:DocumentViewChangeType::Removed]];
-  [set addChange:[FSTDocumentViewChange changeWithDocument:docModifiedThenModified
-                                                      type:DocumentViewChangeType::Modified]];
-  [set addChange:[FSTDocumentViewChange changeWithDocument:docModifiedThenModified
-                                                      type:DocumentViewChangeType::Modified]];
-=======
                                                       type:DocumentViewChangeType::kAdded]];
   [set addChange:[FSTDocumentViewChange changeWithDocument:docRemoved
                                                       type:DocumentViewChangeType::kRemoved]];
@@ -113,33 +81,11 @@
                                                       type:DocumentViewChangeType::kModified]];
   [set addChange:[FSTDocumentViewChange changeWithDocument:docModifiedThenModified
                                                       type:DocumentViewChangeType::kModified]];
->>>>>>> 0a58581b
 
   NSArray<FSTDocumentViewChange *> *changes = [set changes];
   XCTAssertEqual(changes.count, 7);
 
   XCTAssertEqual(changes[0].document, docAdded);
-<<<<<<< HEAD
-  XCTAssertEqual(changes[0].type, DocumentViewChangeType::Added);
-
-  XCTAssertEqual(changes[1].document, docRemoved);
-  XCTAssertEqual(changes[1].type, DocumentViewChangeType::Removed);
-
-  XCTAssertEqual(changes[2].document, docModified);
-  XCTAssertEqual(changes[2].type, DocumentViewChangeType::Modified);
-
-  XCTAssertEqual(changes[3].document, docAddedThenModified);
-  XCTAssertEqual(changes[3].type, DocumentViewChangeType::Added);
-
-  XCTAssertEqual(changes[4].document, docRemovedThenAdded);
-  XCTAssertEqual(changes[4].type, DocumentViewChangeType::Modified);
-
-  XCTAssertEqual(changes[5].document, docModifiedThenRemoved);
-  XCTAssertEqual(changes[5].type, DocumentViewChangeType::Removed);
-
-  XCTAssertEqual(changes[6].document, docModifiedThenModified);
-  XCTAssertEqual(changes[6].type, DocumentViewChangeType::Modified);
-=======
   XCTAssertEqual(changes[0].type, DocumentViewChangeType::kAdded);
 
   XCTAssertEqual(changes[1].document, docRemoved);
@@ -159,7 +105,6 @@
 
   XCTAssertEqual(changes[6].document, docModifiedThenModified);
   XCTAssertEqual(changes[6].type, DocumentViewChangeType::kModified);
->>>>>>> 0a58581b
 }
 
 - (void)testViewSnapshotConstructor {
@@ -170,11 +115,7 @@
       [documents documentSetByAddingDocument:FSTTestDoc("c/a", 1, @{}, FSTDocumentStateSynced)];
   NSArray<FSTDocumentViewChange *> *documentChanges =
       @[ [FSTDocumentViewChange changeWithDocument:FSTTestDoc("c/a", 1, @{}, FSTDocumentStateSynced)
-<<<<<<< HEAD
-                                              type:DocumentViewChangeType::Added] ];
-=======
                                               type:DocumentViewChangeType::kAdded] ];
->>>>>>> 0a58581b
 
   BOOL fromCache = YES;
   DocumentKeySet mutatedKeys;
